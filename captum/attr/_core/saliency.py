--- conflicted
+++ resolved
@@ -2,7 +2,7 @@
 
 import torch
 
-from .._utils.common import _format_attributions
+from .._utils.common import _format_attributions, format_input
 from .._utils.attribution import GradientBasedAttribution
 from .._utils.gradient import apply_gradient_requirements, undo_gradient_requirements
 
@@ -81,17 +81,11 @@
         # converting it into a tuple.
         is_inputs_tuple = isinstance(inputs, tuple)
 
-<<<<<<< HEAD
         inputs = format_input(inputs)
         gradient_mask = apply_gradient_requirements(inputs)
 
-        additional_forward_args = (
-            additional_forward_args if additional_forward_args else []
-        )
-=======
-        # No need to format inputs and additional_forward_args here.
+        # No need to format additional_forward_args here.
         # They are being formated in the `_run_forward` function in `common.py`
->>>>>>> 0f322790
         gradients = self.gradient_func(
             self.forward_func, inputs, target, additional_forward_args
         )
