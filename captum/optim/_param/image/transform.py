--- conflicted
+++ resolved
@@ -46,15 +46,9 @@
 
 class ToRGB(nn.Module):
     """Transforms arbitrary channels to RGB. We use this to ensure our
-<<<<<<< HEAD
-    image parameterization itself can be decorrelated. So this goes between
-    the image parameterization and the normalization/sigmoid step.
-    We offer two transforms: Karhunen-Loève (KLT) and I1I2I3.
-=======
     image parametrization itself can be decorrelated. So this goes between
     the image parametrization and the normalization/sigmoid step.
     We offer two precalculated transforms: Karhunen-Loève (KLT) and I1I2I3.
->>>>>>> 885ea4b8
     KLT corresponds to the empirically measured channel correlations on imagenet.
     I1I2I3 corresponds to an approximation for natural images from Ohta et al.[0]
     [0] Y. Ohta, T. Kanade, and T. Sakai, "Color information for region segmentation,"
